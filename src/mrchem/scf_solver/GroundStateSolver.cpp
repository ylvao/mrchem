#include <Eigen/Eigenvalues>

#include "GroundStateSolver.h"
#include "HelmholtzOperatorSet.h"
#include "FockOperator.h"
#include "PoissonOperator.h"
#include "KineticOperator.h"
#include "NuclearPotential.h"
#include "CoulombPotential.h"
#include "ExchangePotential.h"
#include "XCPotential.h"
#include "XCFunctional.h"
#include "SCFEnergy.h"
#include "OrbitalVector.h"
#include "Orbital.h"
#include "PositionOperator.h"
#include "MathUtils.h"
#include "eigen_disable_warnings.h"

using namespace std;
using namespace Eigen;

extern MultiResolutionAnalysis<3> *MRA; // Global MRA

GroundStateSolver::GroundStateSolver(HelmholtzOperatorSet &h)
        : SCF(h),
          fOper_n(0),
          fMat_n(0),
          orbitals_n(0),
          orbitals_np1(0),
          dOrbitals_n(0) {
}

GroundStateSolver::~GroundStateSolver() {
    if (this->fOper_n != 0) MSG_ERROR("Solver not properly cleared");
    if (this->fMat_n != 0) MSG_ERROR("Solver not properly cleared");
    if (this->orbitals_n != 0) MSG_ERROR("Solver not properly cleared");
    if (this->orbitals_np1 != 0) MSG_ERROR("Solver not properly cleared");
    if (this->dOrbitals_n != 0) MSG_ERROR("Solver not properly cleared");
}

/** Computes the Helmholtz argument for the i-th orbital.
 *
 * Argument contains the potential operator acting on orbital i, and the sum
 * of all orbitals weighted by the Fock matrix. The effect of using inexact
 * Helmholtz operators are included in Lambda, wich is a diagonal matrix
 * with the actual lambda parameters used in the Helmholtz operators.
 *
 * greenArg = \hat{V}orb_i + \sum_j (\Lambda_{ij}-F_{ij})orb_j
 */
Orbital* GroundStateSolver::getHelmholtzArgument(int i,
                                                 MatrixXd &F,
                                                 OrbitalVector &phi,
                                                 bool adjoint) {
    FockOperator &fock = *this->fOper_n;

    double coef = -1.0/(2.0*pi);
    Orbital &phi_i = phi.getOrbital(i);

    MatrixXd L = this->helmholtz->getLambda().asDiagonal();
    MatrixXd LmF = L - F;

    Orbital *part_1 = fock.applyPotential(phi_i);
    Orbital *part_2;
    if(MPI_size>1){
      part_2 = calcMatrixPart_P(i, LmF, phi);
    }else{
      part_2 = calcMatrixPart(i, LmF, phi);
    }

    if (part_1 == 0) part_1 = new Orbital(phi_i);
    if (part_2 == 0) part_2 = new Orbital(phi_i);

    Timer timer;
    Orbital *arg = new Orbital(phi_i);
    this->add(*arg, coef, *part_1, coef, *part_2, true);

    timer.stop();
    double time = timer.getWallTime();
    int nNodes = arg->getNNodes();
    TelePrompter::printTree(2, "Added arguments", nNodes, time);

    if (part_1 != 0) delete part_1;
    if (part_2 != 0) delete part_2;

    return arg;
}
Orbital* GroundStateSolver::getHelmholtzArgument_1(Orbital &phi_i) {
    Timer timer;
    FockOperator &fock = *this->fOper_n;

    Orbital *part_1 = fock.applyPotential(phi_i);
 
    if (part_1 == 0) part_1 = new Orbital(phi_i);

    timer.stop();
    double time = timer.getWallTime();
    int nNodes = part_1->getNNodes();
    TelePrompter::printTree(2, "Argument 1", nNodes, time);

    return part_1;
}
Orbital* GroundStateSolver::getHelmholtzArgument_2(int i,
						 int*  OrbsIx,
                                                 MatrixXd &F,
                                                 OrbitalVector &phi,
						 Orbital*  part_1,
						 double coef_part1,
						 Orbital &phi_i,
                                                 bool adjoint) {

    MatrixXd L = this->helmholtz->getLambda().asDiagonal();
    MatrixXd LmF = L - F;

    vector<double> coefs;
    vector<Orbital *> orbs;

    for (int j = 0; j < phi.size(); j++) {
      double coef = LmF(i,OrbsIx[j]);
        // Linear scaling screening inserted here
        if (fabs(coef) > MachineZero) {
            Orbital &phi_j = phi.getOrbital(j);
            double norm_j = sqrt(phi_j.getSquareNorm());
            if (norm_j > 0.01*getOrbitalPrecision()) {
                coefs.push_back(coef);
                orbs.push_back(&phi_j);
            }
        }
    }

    Orbital *part_2 = new Orbital(phi_i);
    Timer timer;
    if (orbs.size() > 0 ) this->add(*part_2, coefs, orbs, false);

    Orbital *arg = new Orbital(phi_i);
    double coef = -1.0/(2.0*pi);

    this->add(*arg, coef_part1, *part_1, coef, *part_2, true);

    timer.stop();
    double time = timer.getWallTime();
    int nNodes = arg->getNNodes();
    TelePrompter::printTree(2, "Added arguments", nNodes, time);

    if (part_1 != 0) delete part_1;
    if (part_2 != 0) delete part_2;

    return arg;
}

double GroundStateSolver::calcProperty() {
    TelePrompter::printHeader(0, "Calculating SCF energy");
    Timer timer;

    MatrixXd &F = *this->fMat_n;
    FockOperator &fock = *this->fOper_n;
    OrbitalVector &phi = *this->orbitals_n;

    SCFEnergy E = fock.trace(phi, F);
    this->energy.push_back(E);

    timer.stop();
    int oldPrec = TelePrompter::setPrecision(15);
    println(0, " Nuclear energy              " << setw(30) << E.getNuclearEnergy());
    println(0, " Electronic energy           " << setw(30) << E.getElectronicEnergy());
    TelePrompter::printSeparator(0, '-');
    println(0, " Total energy                " << setw(30) << E.getTotalEnergy());
    TelePrompter::printFooter(0, timer, 2);
    TelePrompter::setPrecision(oldPrec);

    return E.getTotalEnergy();
}

double GroundStateSolver::calcPropertyError() const {
    int iter = this->property.size();
    return fabs(getUpdate(this->property, iter, false));
}

void GroundStateSolver::printProperty() const {
    SCFEnergy scf_0, scf_1;
    int iter = this->energy.size();
    if (iter > 1) scf_0 = this->energy[iter - 2];
    if (iter > 0) scf_1 = this->energy[iter - 1];

    double T_0 = scf_0.getKineticEnergy();
    double T_1 = scf_1.getKineticEnergy();
    double V_0 = scf_0.getElectronNuclearEnergy();
    double V_1 = scf_1.getElectronNuclearEnergy();
    double J_0 = scf_0.getElectronElectronEnergy();
    double J_1 = scf_1.getElectronElectronEnergy();
    double K_0 = scf_0.getExchangeEnergy();
    double K_1 = scf_1.getExchangeEnergy();
    double XC_0 = scf_0.getExchangeCorrelationEnergy();
    double XC_1 = scf_1.getExchangeCorrelationEnergy();
    double E_0 = scf_0.getElectronicEnergy();
    double E_1 = scf_1.getElectronicEnergy();

    TelePrompter::printHeader(0, "                    Energy                 Update      Done ");
    printUpdate(" Kinetic  ",  T_1,  T_1 -  T_0);
    printUpdate(" N-E      ",  V_1,  V_1 -  V_0);
    printUpdate(" Coulomb  ",  J_1,  J_1 -  J_0);
    printUpdate(" Exchange ",  K_1,  K_1 -  K_0);
    printUpdate(" X-C      ", XC_1, XC_1 - XC_0);
    TelePrompter::printSeparator(0, '-');
    printUpdate(" Total    ",  E_1,  E_1 -  E_0);
    TelePrompter::printSeparator(0, '=');
}

/** Minimize the spatial extension of orbitals, by a transformation of orbitals
 *
 * Minimizes \f$  \sum_{i=1,N}\langle i| {\bf R^2}  | i \rangle - \langle i| {\bf R}| i \rangle^2 \f$
 *	which is equivalent to maximizing \f$  \sum_{i=1,N}\langle i| {\bf R}| i \rangle^2\f$
 *
 * The resulting transformation includes the orthonormalization of the orbitals.
 * For details see the tex documentation in doc directory
 */
void GroundStateSolver::localize(FockOperator &fock, MatrixXd &F, OrbitalVector &phi) {
    Timer timer;
    RR rr(this->orbPrec[0], phi);
    int n_it = rr.maximize();//compute total U, rotation matrix
    timer.stop();

    MatrixXd U;
    if (nIter > 0) {
        U = rr.getTotalU().transpose();
    } else {
        timer.resume();
        U = calcOrthonormalizationMatrix(phi);
        timer.stop();
    }

    double t = timer.getWallTime();
    TelePrompter::printTree(0, "Calculating localization matrix", n_it, t);
    printout(0, endl);

    F = U*F*U.transpose();
    fock.rotate(U);
    this->add.rotate(phi, U);
}

/** Perform the orbital rotation that diagonalizes the Fock matrix
 *
 * This operation includes the orthonormalization using the overlap matrix.
 */
void GroundStateSolver::diagonalize(FockOperator &fock, MatrixXd &F, OrbitalVector &phi) {
    MatrixXd S_m12 = calcOrthonormalizationMatrix(phi);
    F = S_m12.transpose()*F*S_m12;

	/*
    SelfAdjointEigenSolver<MatrixXd> es(F.cols());
    es.compute(F);
    MatrixXd M = es.eigenvectors();
    MatrixXd U = M.transpose()*S_m12;
	*/

    Timer timer;
    MatrixXd U = MatrixXd::Zero(F.rows(), F.cols());
    int np = phi.getNPaired();
    int na = phi.getNAlpha();
    int nb = phi.getNBeta();

    if (np > 0) MathUtils::diagonalizeBlock(F, U, 0,       np);
    if (na > 0) MathUtils::diagonalizeBlock(F, U, np,      na);
    if (nb > 0) MathUtils::diagonalizeBlock(F, U, np + na, nb);
    U = U * S_m12;

    timer.stop();
    println(1, timer.getWallTime());

    //    F = es.eigenvalues().asDiagonal();
    fock.rotate(U);

    this->add.rotate(phi, U);
}
<<<<<<< HEAD

/** Perform the orbital rotation that diagonalizes the Fock matrix
 *
 * This operation includes the orthonormalization using the overlap matrix.
 */
void GroundStateSolver::diagonalize_P(FockOperator &fock, MatrixXd &F, OrbitalVector &phi) {
    MatrixXd S_m12 = calcOrthonormalizationMatrix_P(phi);
    F = S_m12.transpose()*F*S_m12;

    Timer timer;
    printout(1, "Calculating diagonalization matrix               ");

    SelfAdjointEigenSolver<MatrixXd> es(F.cols());
    es.compute(F);
    MatrixXd M = es.eigenvectors();
    MatrixXd U = M.transpose()*S_m12;

    timer.stop();
    println(1, timer.getWallTime());

    F = es.eigenvalues().asDiagonal();
    fock.rotate(U);
    this->add.rotate_P(phi, U);
}
=======
>>>>>>> 35a33309

void GroundStateSolver::orthonormalize(FockOperator &fock, MatrixXd &F, OrbitalVector &phi) {
    MatrixXd U = calcOrthonormalizationMatrix(phi);
    F = U*F*U.transpose();
    fock.rotate(U);
    this->add.rotate(phi, U);
}

MatrixXd GroundStateSolver::calcOrthonormalizationMatrix(OrbitalVector &phi) {
    Timer timer;
    printout(1, "Calculating orthonormalization matrix            ");

    MatrixXd S_tilde;
    if(MPI_size>1){
      S_tilde = phi.calcOverlapMatrix_P_H(phi).real();
    }else{
      S_tilde = phi.calcOverlapMatrix().real();
    }
    SelfAdjointEigenSolver<MatrixXd> es(S_tilde.cols());
    es.compute(S_tilde);

    MatrixXd A = es.eigenvalues().asDiagonal();
    for (int i = 0; i < A.cols(); i++) {
        A(i,i) = pow(A(i,i), -1.0/2.0);
    }
    MatrixXd B = es.eigenvectors();
    MatrixXd U = B*A*B.transpose();

    timer.stop();
    println(1, timer.getWallTime());
    return U;
}

/** Compute the position matrix <i|R_x|j>,<i|R_y|j>,<i|R_z|j>
 */
RR::RR(double prec, OrbitalVector &phi) {
    N = phi.size();
    if (N < 2) MSG_ERROR("Cannot localize less than two orbitals");
    total_U = MatrixXd::Identity(N,N);
    N2h = N*(N-1)/2;
    gradient = VectorXd(N2h);
    hessian = MatrixXd(N2h, N2h);
    r_i_orig = MatrixXd(N,3*N);
    r_i = MatrixXd(N,3*N);

    //Make R matrix
    PositionOperator r_x(0);
    PositionOperator r_y(1);
    PositionOperator r_z(2);
    r_x.setup(prec);
    r_y.setup(prec);
    r_z.setup(prec);

    for (int i = 0; i < N; i++) {
        Orbital &phi_i = phi.getOrbital(i);
        int spin_i = phi_i.getSpin();
        for (int j = 0; j <= i; j++) {
            Orbital &phi_j =  phi.getOrbital(j);
            int spin_j = phi_j.getSpin();
            if (spin_i != spin_j) {
                MSG_ERROR("Spins must be separated before localization");
            }
            r_i_orig(i,j) = r_x(phi_i, phi_j);
            r_i_orig(i,j+N) = r_y(phi_i, phi_j);
            r_i_orig(i,j+2*N) = r_z(phi_i, phi_j);
            r_i_orig(j,i) = r_i_orig(i,j);
            r_i_orig(j,i+N) = r_i_orig(i,j+N);
            r_i_orig(j,i+2*N) = r_i_orig(i,j+2*N);
        }
    }
    r_x.clear();
    r_y.clear();
    r_z.clear();

    //rotate R matrices into orthonormal basis
    MatrixXd S_tilde = phi.calcOverlapMatrix().real();
    MatrixXd S_tilde_m12 = MathUtils::hermitianMatrixPow(S_tilde, -1.0/2.0);

    total_U=S_tilde_m12*total_U;
    MatrixXd R(N, N);
    for(int dim=0; dim<3; dim++){
        for (int j=0; j<N; j++) {
            for (int i=0; i<=j; i++) {
                R(i,j)=r_i_orig(i,j+dim*N);
                R(j,i)=r_i_orig(i,j+dim*N);//Enforce symmetry
            }
        }
        R=total_U.transpose()*R*total_U;
        for (int j=0; j<N; j++) {
            for (int i=0; i<=j; i++) {
                r_i(i,j+dim*N)=R(i,j);
                r_i(j,i+dim*N)=R(i,j);//Enforce symmetry
            }
        }
    }
}

/** compute the value of
 * f$  \sum_{i=1,N}\langle i| {\bf R}| i \rangle^2\f$
 */
double RR::functional() {
//    //s1 is what should be maximized (i.e. the sum of <i R i>^2)
    double s1=0.0;
    for (int dim=0; dim<3; dim++) {
        for (int j=0; j<N; j++) {
            s1+=r_i(j,j+dim*N)*r_i(j,j+dim*N);
        }
    }
    return s1;
}

/** Make gradient vector for the RR case
 */
double RR::make_gradient() {
    double norm = 0.0;
    for (int i=0; i<N2h; i++) gradient(i)=0.0 ;
    for (int dim=0; dim<3; dim++) {
        int ij=0;
        for (int j=0; j<N; j++) {
            for (int i=0; i<j; i++) {
                gradient(ij)+=4.0*r_i(i,j+dim*N)*(r_i(i,i+dim*N)-r_i(j,j+dim*N));
                ij++;
            }
        }
    }
    for (int ij=0; ij<N2h; ij++) {
        norm += gradient(ij)*gradient(ij);
    }
    return sqrt(norm);
}


/** Make Hessian matrix for the RR case
 */
double RR::make_hessian() {
    double djk,djl,dik,dil;
    for (int j=0; j<N2h; j++){
        for (int i=0; i<N2h; i++){
            hessian(i,j)=0.0 ;
        }
    }
    for (int dim=0; dim<3; dim++) {
        int kl=0;
        for (int l=0; l<N; l++) {
            for (int k=0; k<l; k++) {
                int ij=0;
                for (int j=0; j<N; j++) {
                    for (int i=0; i<j; i++) {
                        djk = j==k ? 1.0: 0.0;
                        djl = j==l ? 1.0: 0.0;
                        dik = i==k ? 1.0: 0.0;
                        dil = i==l ? 1.0: 0.0;

                        hessian(ij,kl)+=2.0*(
                                    djk*r_i(i,i+dim*N)*r_i(l,i+dim*N)
                                    -djl*r_i(i,i+dim*N)*r_i(k,i+dim*N)
                                    -dik*r_i(j,j+dim*N)*r_i(l,j+dim*N)
                                    +dil*r_i(j,j+dim*N)*r_i(k,j+dim*N)
                                    -2*dil*r_i(i,i+dim*N)*r_i(k,j+dim*N)
                                    +2.0*dik*r_i(i,i+dim*N)*r_i(l,j+dim*N)
                                    +2*djl*r_i(j,j+dim*N)*r_i(k,i+dim*N)
                                    -2.0*djk*r_i(j,j+dim*N)*r_i(l,i+dim*N)
                                    +djk*r_i(l,l+dim*N)*r_i(i,l+dim*N)
                                    -dik*r_i(l,l+dim*N)*r_i(j,l+dim*N)
                                    -djl*r_i(k,k+dim*N)*r_i(i,k+dim*N)
                                    +dil*r_i(k,k+dim*N)*r_i(j,k+dim*N)
                                    -4*(dil-dik-djl+djk)*r_i(i,j+dim*N)*r_i(k,l+dim*N));

                        ij++;
                    }
                }
                kl++;
            }
        }
    }

    return 0;
}

/** Given the step matrix, update the rotation matrix and the R matrix
 */
void RR::do_step(VectorXd step){
    MatrixXd A(N,N);
    //define rotation U=exp(-A), A real antisymmetric, from step
    int ij=0;
    for (int j=0; j<N; j++) {
        for (int i=0; i<j; i++) {
            A(i,j)=step(ij);
            A(j,i)=-A(i,j);
            ij++;
        }
        A(j,j)=0.0;
    }

    //calculate U=exp(-A) by diagonalization and U=Vexp(id)Vt with VdVt=iA
    //could also sum the term in the expansion if A is small
    total_U*=MathUtils::SkewMatrixExp(A);

    //rotate the original r matrix with total U
    MatrixXd r(N, N);
    for(int dim=0; dim<3; dim++){
        for (int j=0; j<N; j++) {
            for (int i=0; i<N; i++) {
                r(i,j)=r_i_orig(i,j+dim*N);
            }
        }
        r=total_U.transpose()*r*total_U;
        for (int j=0; j<N; j++) {
            for (int i=0; i<N; i++) {
                r_i(i,j+dim*N)=r(i,j);
            }
        }
    }
}<|MERGE_RESOLUTION|>--- conflicted
+++ resolved
@@ -272,33 +272,6 @@
 
     this->add.rotate(phi, U);
 }
-<<<<<<< HEAD
-
-/** Perform the orbital rotation that diagonalizes the Fock matrix
- *
- * This operation includes the orthonormalization using the overlap matrix.
- */
-void GroundStateSolver::diagonalize_P(FockOperator &fock, MatrixXd &F, OrbitalVector &phi) {
-    MatrixXd S_m12 = calcOrthonormalizationMatrix_P(phi);
-    F = S_m12.transpose()*F*S_m12;
-
-    Timer timer;
-    printout(1, "Calculating diagonalization matrix               ");
-
-    SelfAdjointEigenSolver<MatrixXd> es(F.cols());
-    es.compute(F);
-    MatrixXd M = es.eigenvectors();
-    MatrixXd U = M.transpose()*S_m12;
-
-    timer.stop();
-    println(1, timer.getWallTime());
-
-    F = es.eigenvalues().asDiagonal();
-    fock.rotate(U);
-    this->add.rotate_P(phi, U);
-}
-=======
->>>>>>> 35a33309
 
 void GroundStateSolver::orthonormalize(FockOperator &fock, MatrixXd &F, OrbitalVector &phi) {
     MatrixXd U = calcOrthonormalizationMatrix(phi);
