#include "MRCPP/Printer"
#include "MRCPP/Timer"
#include "XCPotential.h"
<<<<<<< HEAD
#include "XCPotentialD2.h"
#include "qmfunctions/Orbital.h"
#include "qmfunctions/orbital_utils.h"
=======
#include "parallel.h"
>>>>>>> 97348a88
#include "qmfunctions/Density.h"
#include "qmfunctions/Orbital.h"
#include "qmfunctions/density_utils.h"
#include "qmfunctions/orbital_utils.h"

<<<<<<< HEAD
=======
using mrcpp::FunctionTree;
using mrcpp::Printer;
using mrcpp::Timer;

namespace mrchem {

/** @brief Constructor
 *
 * @param[in] F XCFunctional pointer
 * @param[in] Phi Vector of orbitals
 *
 * Based on the order and spin the correct nr. of potential functions is determined.
 * Then the functional is set up for subsequent calculations, fixing some internals of
 * xcfun when F.evalSetup is invoked.
 */
XCPotential::XCPotential(mrdft::XCFunctional *F, OrbitalVector *Phi)
        : QMPotential(1, mpi::share_xc_pot)
        , orbitals(Phi)
        , functional(F)
        , energy(0.0) {}

/** @brief Prepare the operator for application
 *
 * @param[in] prec Apply precision
 *
 * Sequence of steps required to compute the XC potentials:
 *
 * 1) Compute density
 * 2) Setup xcfun input functions (gradients etc.)
 * 3) Evaluate xcfun
 * 4) Compute XC potential(s) from xcfun output
 *
 */
void XCPotential::setup(double prec) {
    if (isSetup(prec)) return;
    setApplyPrec(prec);
    setupDensity(prec);
    setupPotential();
}

/** @brief Clears all data in the XCPotential object */
void XCPotential::clear() {
    this->energy = 0.0;
    mrcpp::clear(this->potentials, true);
    clearApplyPrec();
}

/** @brief Compute electron density
 *
 * The density is computed on the grid provided by the MRDFT module. The grid
 * is kept as is, e.i. no additional refinement at this point, since the grid
 * size is determined inside the module.
 */
void XCPotential::setupDensity(double prec) {
    if (this->functional->hasDensity()) return;
    if (this->orbitals == nullptr) MSG_ERROR("Orbitals not initialized");
    OrbitalVector &Phi = *this->orbitals;
    if (this->functional->isSpinSeparated()) {
        Timer time_a;
        FunctionTree<3> &func_a = this->functional->getDensity(mrdft::DensityType::Alpha);
        Density rho_a(false);
        rho_a.set(NUMBER::Real, &func_a);
        density::compute(prec, rho_a, Phi, DENSITY::Alpha);
        rho_a.set(NUMBER::Real, nullptr);
        time_a.stop();
        Printer::printTree(0, "XC alpha density", func_a.getNNodes(), time_a.getWallTime());

        Timer time_b;
        FunctionTree<3> &func_b = this->functional->getDensity(mrdft::DensityType::Beta);
        Density rho_b(false);
        rho_b.set(NUMBER::Real, &func_b);
        density::compute(prec, rho_b, Phi, DENSITY::Beta);
        rho_b.set(NUMBER::Real, nullptr);
        time_b.stop();
        Printer::printTree(0, "XC beta density", func_b.getNNodes(), time_b.getWallTime());

        // Extend to union grid
        while (mrcpp::refine_grid(func_a, func_b)) {}
        while (mrcpp::refine_grid(func_b, func_a)) {}
    } else {
        Timer time_t;
        FunctionTree<3> &func_t = this->functional->getDensity(mrdft::DensityType::Total);
        Density rho_t(false);
        rho_t.set(NUMBER::Real, &func_t);
        density::compute(prec, rho_t, Phi, DENSITY::Total);
        rho_t.set(NUMBER::Real, nullptr);
        time_t.stop();
        Printer::printTree(0, "XC total density", func_t.getNNodes(), time_t.getWallTime());
    }
}

/** @brief Compute XC potential(s)
 *
 * @param prec Precision used in refinement of density grid
 *
 * This will invoke a sequence of steps in the XCFunctional to compute the final
 * XC potential(s) that define this operator. Assuming the density has alredy been
 * computed:
 *
 * 1) Setup xcfun input functions (gradients etc.)
 * 2) Evaluate xcfun
 * 3) Compute XC energy by integrating energy density
 * 4) Compute XC potential(s) from xcfun output functions
 * 5) Remove excess grid nodes based on precision
 * 6) Add extra grid nodes based on precision
 * 7) Clear internal functions in XCFunctional (density grid is kept)
 *
 */
void XCPotential::setupPotential() {
    if (this->functional == nullptr) MSG_ERROR("XCFunctional not initialized");
    if (not this->functional->hasDensity()) MSG_ERROR("XC density not initialized");
    if (this->potentials.size() != 0) MSG_ERROR("Potential not properly cleared");

    this->functional->setup();
    this->functional->evaluate();
    this->energy = this->functional->calcEnergy();
    this->potentials = this->functional->calcPotential();
    this->functional->clear();
}

>>>>>>> 97348a88
/** @brief Return FunctionTree for the input density from the XCFunctional
 *
 * @param[in] type Which density to return (alpha, beta or total)
 */
namespace mrchem {

mrcpp::FunctionTree<3> &XCPotential::getDensity(int spin) {
    if (spin == DENSITY::Total) return this->functional->getDensity(mrdft::DensityType::Total);
    if (spin == DENSITY::Alpha) return this->functional->getDensity(mrdft::DensityType::Alpha);
    if (spin == DENSITY::Beta) return this->functional->getDensity(mrdft::DensityType::Beta);
    MSG_FATAL("Invalid density type");

<<<<<<< HEAD
}
    
}
=======
/** @brief Return FunctionTree for the XC spin potential
 *
 * @param[in] type Which spin potential to return (alpha, beta or total)
 */
FunctionTree<3> &XCPotential::getPotential(int spin) {
    bool spinFunctional = this->functional->isSpinSeparated();
    int pot_idx = -1;
    if (spinFunctional and spin == SPIN::Alpha) {
        pot_idx = 0;
    } else if (spinFunctional and spin == SPIN::Beta) {
        pot_idx = 1;
    } else if (not spinFunctional) {
        pot_idx = 0;
    } else {
        NOT_IMPLEMENTED_ABORT;
    }
    return mrcpp::get_func(this->potentials, pot_idx);
}

/** @brief XCPotential application
 *
 * @param[in] phi Orbital to which the potential is applied
 *
 * The operator is applied by choosing the correct potential function
 * which is then assigned to the real function part of the operator
 * base-class before the base class function is called.
 */
Orbital XCPotential::apply(Orbital phi) {
    if (this->hasImag()) MSG_ERROR("Imaginary part of XC potential non-zero");

    FunctionTree<3> &V = getPotential(phi.spin());
    this->set(NUMBER::Real, &V);
    Orbital Vphi = QMPotential::apply(phi);
    this->set(NUMBER::Real, nullptr);

    return Vphi;
}

} //namespace mrchem
>>>>>>> 97348a88
<|MERGE_RESOLUTION|>--- conflicted
+++ resolved
@@ -1,66 +1,17 @@
 #include "MRCPP/Printer"
 #include "MRCPP/Timer"
 #include "XCPotential.h"
-<<<<<<< HEAD
-#include "XCPotentialD2.h"
-#include "qmfunctions/Orbital.h"
-#include "qmfunctions/orbital_utils.h"
-=======
 #include "parallel.h"
->>>>>>> 97348a88
 #include "qmfunctions/Density.h"
 #include "qmfunctions/Orbital.h"
 #include "qmfunctions/density_utils.h"
 #include "qmfunctions/orbital_utils.h"
 
-<<<<<<< HEAD
-=======
 using mrcpp::FunctionTree;
 using mrcpp::Printer;
 using mrcpp::Timer;
 
 namespace mrchem {
-
-/** @brief Constructor
- *
- * @param[in] F XCFunctional pointer
- * @param[in] Phi Vector of orbitals
- *
- * Based on the order and spin the correct nr. of potential functions is determined.
- * Then the functional is set up for subsequent calculations, fixing some internals of
- * xcfun when F.evalSetup is invoked.
- */
-XCPotential::XCPotential(mrdft::XCFunctional *F, OrbitalVector *Phi)
-        : QMPotential(1, mpi::share_xc_pot)
-        , orbitals(Phi)
-        , functional(F)
-        , energy(0.0) {}
-
-/** @brief Prepare the operator for application
- *
- * @param[in] prec Apply precision
- *
- * Sequence of steps required to compute the XC potentials:
- *
- * 1) Compute density
- * 2) Setup xcfun input functions (gradients etc.)
- * 3) Evaluate xcfun
- * 4) Compute XC potential(s) from xcfun output
- *
- */
-void XCPotential::setup(double prec) {
-    if (isSetup(prec)) return;
-    setApplyPrec(prec);
-    setupDensity(prec);
-    setupPotential();
-}
-
-/** @brief Clears all data in the XCPotential object */
-void XCPotential::clear() {
-    this->energy = 0.0;
-    mrcpp::clear(this->potentials, true);
-    clearApplyPrec();
-}
 
 /** @brief Compute electron density
  *
@@ -106,90 +57,4 @@
     }
 }
 
-/** @brief Compute XC potential(s)
- *
- * @param prec Precision used in refinement of density grid
- *
- * This will invoke a sequence of steps in the XCFunctional to compute the final
- * XC potential(s) that define this operator. Assuming the density has alredy been
- * computed:
- *
- * 1) Setup xcfun input functions (gradients etc.)
- * 2) Evaluate xcfun
- * 3) Compute XC energy by integrating energy density
- * 4) Compute XC potential(s) from xcfun output functions
- * 5) Remove excess grid nodes based on precision
- * 6) Add extra grid nodes based on precision
- * 7) Clear internal functions in XCFunctional (density grid is kept)
- *
- */
-void XCPotential::setupPotential() {
-    if (this->functional == nullptr) MSG_ERROR("XCFunctional not initialized");
-    if (not this->functional->hasDensity()) MSG_ERROR("XC density not initialized");
-    if (this->potentials.size() != 0) MSG_ERROR("Potential not properly cleared");
-
-    this->functional->setup();
-    this->functional->evaluate();
-    this->energy = this->functional->calcEnergy();
-    this->potentials = this->functional->calcPotential();
-    this->functional->clear();
-}
-
->>>>>>> 97348a88
-/** @brief Return FunctionTree for the input density from the XCFunctional
- *
- * @param[in] type Which density to return (alpha, beta or total)
- */
-namespace mrchem {
-
-mrcpp::FunctionTree<3> &XCPotential::getDensity(int spin) {
-    if (spin == DENSITY::Total) return this->functional->getDensity(mrdft::DensityType::Total);
-    if (spin == DENSITY::Alpha) return this->functional->getDensity(mrdft::DensityType::Alpha);
-    if (spin == DENSITY::Beta) return this->functional->getDensity(mrdft::DensityType::Beta);
-    MSG_FATAL("Invalid density type");
-
-<<<<<<< HEAD
-}
-    
-}
-=======
-/** @brief Return FunctionTree for the XC spin potential
- *
- * @param[in] type Which spin potential to return (alpha, beta or total)
- */
-FunctionTree<3> &XCPotential::getPotential(int spin) {
-    bool spinFunctional = this->functional->isSpinSeparated();
-    int pot_idx = -1;
-    if (spinFunctional and spin == SPIN::Alpha) {
-        pot_idx = 0;
-    } else if (spinFunctional and spin == SPIN::Beta) {
-        pot_idx = 1;
-    } else if (not spinFunctional) {
-        pot_idx = 0;
-    } else {
-        NOT_IMPLEMENTED_ABORT;
-    }
-    return mrcpp::get_func(this->potentials, pot_idx);
-}
-
-/** @brief XCPotential application
- *
- * @param[in] phi Orbital to which the potential is applied
- *
- * The operator is applied by choosing the correct potential function
- * which is then assigned to the real function part of the operator
- * base-class before the base class function is called.
- */
-Orbital XCPotential::apply(Orbital phi) {
-    if (this->hasImag()) MSG_ERROR("Imaginary part of XC potential non-zero");
-
-    FunctionTree<3> &V = getPotential(phi.spin());
-    this->set(NUMBER::Real, &V);
-    Orbital Vphi = QMPotential::apply(phi);
-    this->set(NUMBER::Real, nullptr);
-
-    return Vphi;
-}
-
-} //namespace mrchem
->>>>>>> 97348a88
+}