--- conflicted
+++ resolved
@@ -159,16 +159,12 @@
         default: false
         docstring: |
           This will use MPI shared memory for the exchange-correlation potential.
-<<<<<<< HEAD
       - name: bank_size
         type: int
         default: 0
         docstring: |
           Number of MPI processes exclusively dedicated to manage orbital bank.
-  - name: MRA
-=======
   - name: Basis
->>>>>>> 08b2f2e4
     docstring: |
       Define polynomial basis.
     keywords:
